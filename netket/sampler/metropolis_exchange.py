--- conflicted
+++ resolved
@@ -5,15 +5,9 @@
 from .metropolis_hastings import MetropolisHastings
 from .metropolis_hastings_pt import MetropolisHastingsPt
 
-<<<<<<< HEAD
-from numba import jit
-from numba.experimental import jitclass
-from numba import int64, float64
-
-=======
 from numba import jit, int64, float64
 from .._jitclass import jitclass
->>>>>>> 1e187ae2
+
 
 @jitclass([("clusters", int64[:, :])])
 class _exchange_kernel:
