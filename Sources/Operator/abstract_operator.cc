// Copyright 2019 The Simons Foundation, Inc. - All Rights Reserved.
//
// Licensed under the Apache License, Version 2.0 (the "License");
// you may not use this file except in compliance with the License.
// You may obtain a copy of the License at
//
//    http://www.apache.org/licenses/LICENSE-2.0
//
// Unless required by applicable law or agreed to in writing, software
// distributed under the License is distributed on an "AS IS" BASIS,
// WITHOUT WARRANTIES OR CONDITIONS OF ANY KIND, either express or implied.
// See the License for the specific language governing permissions and
// limitations under the License.

#include "Operator/abstract_operator.hpp"

#include "Machine/abstract_machine.hpp"

namespace netket {

void AbstractOperator::FindConn(VectorConstRefType v,
                                Eigen::SparseMatrix<double>& delta_v,
                                Eigen::VectorXcd& mels) const {
  delta_v.setZero();

  std::vector<Complex> weights;
  std::vector<std::vector<int>> connectors;
  std::vector<std::vector<double>> newconfs;

  FindConn(v, weights, connectors, newconfs);

  delta_v.resize(connectors.size(), v.size());

  mels.resize(connectors.size());

  for (size_t k = 0; k < connectors.size(); k++) {
    for (size_t c = 0; c < connectors[k].size(); c++) {
      delta_v.insert(k, connectors[k][c]) =
          newconfs[k][c] - v[connectors[k][c]];
    }
    mels(k) = weights[k];
  }
}

void AbstractOperator::ForEachConn(VectorConstRefType v,
                                   ConnCallback callback) const {
  std::vector<Complex> weights;
  std::vector<std::vector<int>> connectors;
  std::vector<std::vector<double>> newconfs;

  FindConn(v, weights, connectors, newconfs);

  for (size_t k = 0; k < connectors.size(); k++) {
    const ConnectorRef conn{weights[k], connectors[k], newconfs[k]};
    callback(conn);
  }
}

auto AbstractOperator::GetConn(Eigen::Ref<const RowMatrix<double>> v)
    -> std::tuple<std::vector<RowMatrix<double>>,
                  std::vector<Eigen::VectorXcd>> {
  std::vector<RowMatrix<double>> vprimes(v.rows());
  std::vector<Eigen::VectorXcd> mels(v.rows());

  std::vector<Complex> mel;
  std::vector<std::vector<int>> tochange;
  std::vector<std::vector<double>> newconfs;

  for (auto i = Index{0}; i < v.rows(); ++i) {
    auto vi = Eigen::Ref<const Eigen::VectorXd>{v.row(i)};

    FindConn(vi, mel, tochange, newconfs);

    mels[i] = Eigen::Map<const Eigen::VectorXcd>(&mel[0], mel.size());

    vprimes[i] = vi.transpose().colwise().replicate(mel.size());

    for (std::size_t k = 0; k < tochange.size(); k++) {
      for (std::size_t c = 0; c < tochange[k].size(); c++) {
        vprimes[i](k, tochange[k][c]) = newconfs[k][c];
      }
    }
  }

  return std::tuple<std::vector<RowMatrix<double>>,
                    std::vector<Eigen::VectorXcd>>{std::move(vprimes),
                                                   std::move(mels)};
}
<<<<<<< HEAD

Eigen::VectorXcd LocalValuesOpOp(Eigen::Ref<const RowMatrix<double>> samples,
                                 AbstractDensityMatrix& machine,
                                 const AbstractOperator& op, Index batch_size) {
  if (batch_size < 1) {
    std::ostringstream msg;
    msg << "invalid batch size: " << batch_size << "; expected >=1";
    throw InvalidInputError{msg.str()};
  }
  Eigen::VectorXcd locals(samples.rows());

  std::vector<Complex> mel;
  std::vector<std::vector<int>> tochange;
  std::vector<std::vector<double>> newconfs;
  Eigen::VectorXcd outlvd;

  for (auto i = Index{0}; i < samples.rows(); ++i) {
    auto v = Eigen::Ref<const Eigen::VectorXd>{samples.row(i)};

    op.FindConn(v, mel, tochange, newconfs);
    outlvd.resize(newconfs.size());
    machine.LogValDiffRow(v, v, tochange, newconfs, outlvd);

    Eigen::Map<const Eigen::ArrayXcd> meleig(&mel[0], mel.size());
    locals(i) = (meleig * outlvd.array().exp()).sum();
  }
  assert(samples.rows() > 0);

  return locals;
}

RowMatrix<Complex> DerLocalValues(Eigen::Ref<const RowMatrix<double>> samples,
                                  AbstractMachine& machine,
                                  const AbstractOperator& op, Index batch_size,
                                  bool subtract_v_derivative) {
  if (batch_size < 1) {
    std::ostringstream msg;
    msg << "invalid batch size: " << batch_size << "; expected >=1";
    throw InvalidInputError{msg.str()};
  }
  RowMatrix<Complex> der_local(samples.rows(), machine.Npar());
  Eigen::VectorXcd val_local(samples.rows());

  std::vector<Complex> mel;
  std::vector<std::vector<int>> tochange;
  std::vector<std::vector<double>> newconfs;
  Eigen::VectorXcd outlvd;
  Eigen::Map<const Eigen::ArrayXcd> meleig(&mel[0], mel.size());

  std::vector<Complex> loc_storage;
  Eigen::Map<Eigen::ArrayXcd> loc(&loc_storage[0], loc_storage.size());

  RowMatrix<Complex> der_log_diff(1, machine.Npar());

  for (auto i = Index{0}; i < samples.rows(); ++i) {
    auto v = Eigen::Ref<const Eigen::VectorXd>{samples.row(i)};

    op.FindConn(v, mel, tochange, newconfs);
    outlvd.resize(newconfs.size());
    der_log_diff.resize(newconfs.size(), machine.Npar());

    machine.LogValDiff(v, tochange, newconfs, outlvd);
    if (subtract_v_derivative) {
      machine.DerLogDiff(v, tochange, newconfs, der_log_diff);
    } else {
      machine.DerLogChanged(v, tochange, newconfs, der_log_diff);
    }

    new (&meleig) Eigen::Map<const Eigen::ArrayXcd>(&mel[0], mel.size());

    // If we need more memory than what is allocated...
    if (meleig.size() > loc_storage.size()) {
      loc_storage.resize(meleig.size());
    }
    new (&loc) Eigen::Map<Eigen::ArrayXcd>(&loc_storage[0], meleig.size());

    loc = meleig * outlvd.array().exp();

    der_local.row(i) =
        (der_log_diff.array().colwise() * loc.array()).colwise().sum();
  }
  return der_local;
}

=======
>>>>>>> 1ea798a8
}  // namespace netket<|MERGE_RESOLUTION|>--- conflicted
+++ resolved
@@ -86,91 +86,4 @@
                     std::vector<Eigen::VectorXcd>>{std::move(vprimes),
                                                    std::move(mels)};
 }
-<<<<<<< HEAD
-
-Eigen::VectorXcd LocalValuesOpOp(Eigen::Ref<const RowMatrix<double>> samples,
-                                 AbstractDensityMatrix& machine,
-                                 const AbstractOperator& op, Index batch_size) {
-  if (batch_size < 1) {
-    std::ostringstream msg;
-    msg << "invalid batch size: " << batch_size << "; expected >=1";
-    throw InvalidInputError{msg.str()};
-  }
-  Eigen::VectorXcd locals(samples.rows());
-
-  std::vector<Complex> mel;
-  std::vector<std::vector<int>> tochange;
-  std::vector<std::vector<double>> newconfs;
-  Eigen::VectorXcd outlvd;
-
-  for (auto i = Index{0}; i < samples.rows(); ++i) {
-    auto v = Eigen::Ref<const Eigen::VectorXd>{samples.row(i)};
-
-    op.FindConn(v, mel, tochange, newconfs);
-    outlvd.resize(newconfs.size());
-    machine.LogValDiffRow(v, v, tochange, newconfs, outlvd);
-
-    Eigen::Map<const Eigen::ArrayXcd> meleig(&mel[0], mel.size());
-    locals(i) = (meleig * outlvd.array().exp()).sum();
-  }
-  assert(samples.rows() > 0);
-
-  return locals;
-}
-
-RowMatrix<Complex> DerLocalValues(Eigen::Ref<const RowMatrix<double>> samples,
-                                  AbstractMachine& machine,
-                                  const AbstractOperator& op, Index batch_size,
-                                  bool subtract_v_derivative) {
-  if (batch_size < 1) {
-    std::ostringstream msg;
-    msg << "invalid batch size: " << batch_size << "; expected >=1";
-    throw InvalidInputError{msg.str()};
-  }
-  RowMatrix<Complex> der_local(samples.rows(), machine.Npar());
-  Eigen::VectorXcd val_local(samples.rows());
-
-  std::vector<Complex> mel;
-  std::vector<std::vector<int>> tochange;
-  std::vector<std::vector<double>> newconfs;
-  Eigen::VectorXcd outlvd;
-  Eigen::Map<const Eigen::ArrayXcd> meleig(&mel[0], mel.size());
-
-  std::vector<Complex> loc_storage;
-  Eigen::Map<Eigen::ArrayXcd> loc(&loc_storage[0], loc_storage.size());
-
-  RowMatrix<Complex> der_log_diff(1, machine.Npar());
-
-  for (auto i = Index{0}; i < samples.rows(); ++i) {
-    auto v = Eigen::Ref<const Eigen::VectorXd>{samples.row(i)};
-
-    op.FindConn(v, mel, tochange, newconfs);
-    outlvd.resize(newconfs.size());
-    der_log_diff.resize(newconfs.size(), machine.Npar());
-
-    machine.LogValDiff(v, tochange, newconfs, outlvd);
-    if (subtract_v_derivative) {
-      machine.DerLogDiff(v, tochange, newconfs, der_log_diff);
-    } else {
-      machine.DerLogChanged(v, tochange, newconfs, der_log_diff);
-    }
-
-    new (&meleig) Eigen::Map<const Eigen::ArrayXcd>(&mel[0], mel.size());
-
-    // If we need more memory than what is allocated...
-    if (meleig.size() > loc_storage.size()) {
-      loc_storage.resize(meleig.size());
-    }
-    new (&loc) Eigen::Map<Eigen::ArrayXcd>(&loc_storage[0], meleig.size());
-
-    loc = meleig * outlvd.array().exp();
-
-    der_local.row(i) =
-        (der_log_diff.array().colwise() * loc.array()).colwise().sum();
-  }
-  return der_local;
-}
-
-=======
->>>>>>> 1ea798a8
 }  // namespace netket